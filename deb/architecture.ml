--- conflicted
+++ resolved
@@ -15,15 +15,6 @@
 (*                                                                            *)
 (******************************************************************************)
 
-<<<<<<< HEAD
-open ExtLib
-
-(* first column of /usr/share/dpkg/cputable *)
-let cpulist = [ "i386"; "ia64"; "alpha"; "amd64"; "armeb"; "arm"; "arm64"; "avr32";
-"hppa"; "m32r"; "m68k"; "mips"; "mipsel"; "mips64"; "mips64el or1k"; "powerpc";
-"ppc64"; "ppc64el"; "s390"; "s390x"; "sh3"; "sh3eb"; "sh4"; "sh4eb"; "sparc";
-"sparc64" ]
-=======
 module Pcre = Re_pcre
 open ExtLib
 open Common
@@ -35,61 +26,11 @@
                     "hppa"; "m32r"; "m68k"; "mips"; "mipsel"; "mips64"; "mips64el or1k"; "powerpc";
                     "ppc64"; "ppc64el"; "s390"; "s390x"; "sh3"; "sh3eb"; "sh4"; "sh4eb"; "sparc";
                     "sparc64" ]
->>>>>>> 1b2e6ac3
 
 (* from /usr/share/dpkg/triplettable 
  *
  *   debian triplet (abi,os,cpu)  debian arch *)
 let triplettable = [
-<<<<<<< HEAD
-    (("uclibceabi","linux","arm"),     "uclibc-linux-armel");
-    (("uclibc","linux","<cpu>"),       "uclibc-linux-<cpu>");
-    (("musleabihf","linux","arm"),     "musl-linux-armhf");
-    (("musl","linux","<cpu>"),         "musl-linux-<cpu>");
-    (("gnueabihf","linux","arm"),      "armhf");
-    (("gnueabi","linux","arm"),        "armel");
-    (("gnuabin32","linux","mips64el"), "mipsn32el");
-    (("gnuabin32","linux","mips64"),   "mipsn32");
-    (("gnuabi64","linux","mips64el"),  "mips64el");
-    (("gnuabi64","linux","mips64"),    "mips64");
-    (("gnuspe","linux","powerpc"),     "powerpcspe");
-    (("gnux32","linux","amd64"),       "x32");
-    (("gnulp","linux","i386"),         "lpia");
-    (("gnu","linux","<cpu>"),          "<cpu>");
-    (("gnu","kfreebsd","<cpu>"),       "kfreebsd-<cpu>");
-    (("gnu","knetbsd","<cpu>"),        "knetbsd-<cpu>");
-    (("gnu","kopensolaris","<cpu>"),   "kopensolaris-<cpu>");
-    (("gnu","hurd","<cpu>"),           "hurd-<cpu>");
-    (("bsd","freebsd","<cpu>"),        "freebsd-<cpu>");
-    (("bsd","openbsd","<cpu>"),        "openbsd-<cpu>");
-    (("bsd","netbsd","<cpu>"),         "netbsd-<cpu>");
-    (("bsd","darwin","<cpu>"),         "darwin-<cpu>");
-    (("sysv","solaris","<cpu>"),       "solaris-<cpu>");
-    (("uclibceabi","uclinux","arm"),   "uclinux-armel");
-    (("uclibc","uclinux","<cpu>"),     "uclinux-<cpu>");
-    (("tos","mint","m68k"),            "mint-m68k");
-    (("gnu","linux","<cpu>"),          "linux-<cpu>") (* this entry is not from /usr/share/dpkg/triplettable *)
-    (* the "linux-" prefix is commented in scripts/Dpkg/Arch.pm with "XXX: Might disappear in the future, not sure yet." *)
-]
-
-let debarch_to_debtriplet = Hashtbl.create ((List.length triplettable)*(List.length cpulist))
-let triplettable_done = ref false
-
-let read_triplettable () =
-  if !triplettable_done then () else begin
-          List.iter (fun ((abi,os,cpu),debarch) ->
-                  if cpu = "<cpu>" then begin
-                          List.iter (fun c ->
-                                  let dt = (abi,os,c) in
-                                  let _,da = String.replace ~str:debarch ~sub:"<cpu>" ~by:c in
-                                  Hashtbl.replace debarch_to_debtriplet da dt
-                          ) cpulist
-                  end else begin
-                          Hashtbl.replace debarch_to_debtriplet debarch (abi,os,cpu)
-                  end
-          ) triplettable;
-          triplettable_done := true;
-=======
   (("uclibceabi","linux","arm"),     "uclibc-linux-armel");
   (("uclibc","linux","<cpu>"),       "uclibc-linux-<cpu>");
   (("musleabihf","linux","arm"),     "musl-linux-armhf");
@@ -182,32 +123,12 @@
         end
       | None -> () end;
     triplettable_done := true;
->>>>>>> 1b2e6ac3
   end
 ;;
 
 let src_matches_arch alias real =
   read_triplettable ();
   if alias=real || alias="any" || alias="all" then true else begin
-<<<<<<< HEAD
-     let real = Hashtbl.find_option debarch_to_debtriplet real in
-     let alias = match String.nsplit alias "-" with
-       | ["any";os;cpu] ->  Some ("any",os,cpu)
-       | [abi;"any";cpu] -> Some (abi,"any",cpu)
-       | [abi;os;"any"] ->  Some (abi,os,"any")
-       | ["any";cpu] ->     Some ("any","any",cpu)
-       | [os;"any"] ->      Some ("any",os,"any")
-       | ["any"] ->         Some ("any","any","any")
-       | _ -> begin
-               (* only look up in the table if none of the parts is "any" *)
-               Hashtbl.find_option debarch_to_debtriplet alias
-       end
-     in
-     match real,alias with
-      | Some (r1,r2,r3), Some (a1,a2,a3) ->
-         ((a1=r1 || a1="any") && (a2=r2 || a2="any") && (a3=r3 || a3="any"))
-      | _ -> false
-=======
     let real = Hashtbl.find_option debarch_to_debtriplet real in
     let alias = match String.nsplit alias "-" with
       | ["any";os;cpu] ->  Some ("any",os,cpu)
@@ -225,6 +146,5 @@
     | Some (r1,r2,r3), Some (a1,a2,a3) ->
       ((a1=r1 || a1="any") && (a2=r2 || a2="any") && (a3=r3 || a3="any"))
     | _ -> false
->>>>>>> 1b2e6ac3
   end
 ;;