--- conflicted
+++ resolved
@@ -33,12 +33,8 @@
   let summary = StdOpt.store_true ()
   let latest = StdOpt.store_true ()
   let checkonly = Boilerplate.vpkglist_option ()
-<<<<<<< HEAD
   let coinst = Boilerplate.vpkglist_option ()
-  let architecture = StdOpt.str_option ()
-=======
-
->>>>>>> 6da004a8
+
   let outfile = StdOpt.str_option ()
   let background = Boilerplate.incr_str_list ()
   let foreground = Boilerplate.incr_str_list ()
@@ -61,13 +57,8 @@
 
   add options ~long_name:"latest" ~help:"Check only the latest version of each package" latest;
 
-<<<<<<< HEAD
-  add options ~long_name:"arch" ~help:"Allowed architecture" architecture;
-
   add options ~long_name:"coinst" ~help:"Check if these packages are coinstallable" coinst;
 
-=======
->>>>>>> 6da004a8
   add options ~long_name:"fg" 
   ~help:"Additional Packages lists that are checked and used for resolving dependencies (can be repeated)" foreground;
 
@@ -152,19 +143,6 @@
 let add_format t = List.map (fun s -> (Url.scheme_to_string t)^"://"^s)
 
 let main () =
-<<<<<<< HEAD
-  let resource_prefix =
-    (* implicit prefix of resources derived from name of executable *)
-    match Filename.basename(Sys.argv.(0)) with
-      |"debcheck"|"dose-debcheck" -> "deb://"
-      |"eclipsecheck"|"dose-eclipsecheck" -> "eclipse://"
-      |"rpmcheck"|"dose-rpmcheck" -> "synth://"
-      |"cudfcheck"|"dose-cudfcheck" -> "cudf://"
-      |_ -> ""
-  in
-  let add_resource_prefix = List.map (function s -> resource_prefix^s) in
-=======
->>>>>>> 6da004a8
   let posargs = OptParse.OptParser.parse_argv Options.options in
   let inputlist = posargs@(OptParse.Opt.get Options.foreground) in
   let (input_format,implicit_format) = guess_format Options.inputtype inputlist in
@@ -173,15 +151,7 @@
   Boilerplate.enable_timers (OptParse.Opt.get Options.timers) ["Solver"];
   Boilerplate.enable_bars (OptParse.Opt.get Options.progress)
     ["Depsolver_int.univcheck";"Depsolver_int.init_solver"] ;
-<<<<<<< HEAD
   Boilerplate.all_quiet (OptParse.Opt.get Options.quiet);
-  let default_arch = OptParse.Opt.opt Options.architecture in 
-  let fg = 
-    if posargs = [] && resource_prefix <> "" then 
-      add_resource_prefix ("-"::(OptParse.Opt.get Options.foreground))
-    else
-      add_resource_prefix (posargs@(OptParse.Opt.get Options.foreground))
-=======
 
   let options = set_options input_format in
 
@@ -195,7 +165,6 @@
         posargs
     in
     if implicit_format then add_format input_format (pos@fg) else (pos@fg)
->>>>>>> 6da004a8
   in
   let bg = if implicit_format then add_format input_format bg else bg in
 
