<<<<<<< HEAD
(******************************************************************************)
(*  This file is part of the Dose library http://www.irill.org/software/dose  *)
(*                                                                            *)
(*  Copyright (C) 2009-2012 Pietro Abate <pietro.abate@pps.jussieu.fr>        *)
(*                                                                            *)
(*  This library is free software: you can redistribute it and/or modify      *)
(*  it under the terms of the GNU Lesser General Public License as            *)
(*  published by the Free Software Foundation, either version 3 of the        *)
(*  License, or (at your option) any later version.  A special linking        *)
(*  exception to the GNU Lesser General Public License applies to this        *)
(*  library, see the COPYING file for more information.                       *)
(*                                                                            *)
(*  Work developed with the support of the Mancoosi Project                   *)
(*  http://www.mancoosi.org                                                   *)
(*                                                                            *)
(******************************************************************************)

open ExtLib
open Common
open Algo

module Options = struct
  open OptParse
  open OptParser
  let description = "Compute the list broken packages in a repository"
  let options = OptParser.make ~description
  include Boilerplate.MakeOptions(struct let options = options end)

  include Boilerplate.DistcheckOptions
  Boilerplate.DistcheckOptions.add_options options ;;

  include Boilerplate.InputOptions
  Boilerplate.InputOptions.add_options options ;;

  include Boilerplate.DistribOptions;;
  let default = List.remove Boilerplate.DistribOptions.default_options "deb-host-arch" in
  Boilerplate.DistribOptions.add_options ~default options ;;

  let coinst = Boilerplate.vpkglist_option ();;
  add options ~long_name:"coinst" ~help:"Check if these packages are coinstallable" coinst;;

  let realversionfield = StdOpt.str_option ~default:"version" ();;
  add options ~long_name:"real-version-field" ~help:"Specify field where the original version of a package is stored in the CUDF file" realversionfield;;

end

include Util.Logging(struct let label = __FILE__ end) ;;

let timer = Util.Timer.create "Solver" 

(* implicit prefix of resources derived from name of executable *)
(* (input_format * add_format ?) *)
let guess_format t l =
  match Filename.basename(Sys.argv.(0)) with
  |"debcheck"|"dose-debcheck" -> (`Deb, true)
  |"eclipsecheck"|"dose-eclipsecheck" -> (`Eclipse, true)
  |"rpmcheck"|"dose-rpmcheck" -> (`Synthesis,true)
  |_ when OptParse.Opt.is_set t -> 
      (Url.scheme_of_string (OptParse.Opt.get t),true)
  |_ -> (Input.guess_format [l], false)
;;

let main () =
  let posargs = OptParse.OptParser.parse_argv Options.options in
  let inputlist = posargs@(OptParse.Opt.get Options.foreground) in
  let (input_type,implicit) = guess_format Options.inputtype inputlist in

  Boilerplate.enable_debug (OptParse.Opt.get Options.verbose);
  Boilerplate.enable_timers (OptParse.Opt.get Options.timers) ["Solver"];
  Boilerplate.enable_bars (OptParse.Opt.get Options.progress)
    ["Depsolver_int.univcheck";"Depsolver_int.init_solver"] ;
  Boilerplate.all_quiet (OptParse.Opt.get Options.quiet);

  let options = Options.set_options input_type in
  let (fg,bg) = Options.parse_cmdline (input_type,implicit) posargs in

  let (preamble,pkgll,_,from_cudf,to_cudf) = Boilerplate.load_list ~options [fg;bg] in
  let (fg_pkglist, bg_pkglist) = match pkgll with [fg;bg] -> (fg,bg) | _ -> assert false in
  let fg_pkglist = 
    if OptParse.Opt.get Options.latest then CudfAdd.latest fg_pkglist
    else fg_pkglist
  in
  let universe = 
    let s = CudfAdd.to_set (fg_pkglist @ bg_pkglist) in
    Cudf.load_universe (CudfAdd.Cudf_set.elements s) 
  in
  let universe_size = Cudf.universe_size universe in

  if OptParse.Opt.is_set Options.checkonly && 
    OptParse.Opt.is_set Options.coinst then
      fatal "--checkonly and --coinst cannot be specified together";

  let checklist = 
    if OptParse.Opt.is_set Options.checkonly then begin
      info "--checkonly specified, consider all packages as background packages";
      List.flatten (
        List.map (fun ((n,a),c) ->
          let (name,filter) = Debian.Debutil.debvpkg to_cudf ((n,a),c) in
          Cudf.lookup_packages ~filter universe name
        ) (OptParse.Opt.get Options.checkonly)
      )
    end else []
  in

  let coinstlist = 
    if OptParse.Opt.is_set Options.coinst then begin
      info "--coinst specified, consider all packages as background packages";
      List.map (fun ((n,a),c) ->
        let (name,filter) = Debian.Debutil.debvpkg to_cudf ((n,a),c) in
        Cudf.lookup_packages ~filter universe name
      ) (OptParse.Opt.get Options.coinst)
    end else []
  in
  let pp =
  if OptParse.Opt.is_set Options.realversionfield then
    let rvtbl = Hashtbl.create (universe_size * 4) in
    let rvf = OptParse.Opt.get Options.realversionfield in
    let rvtbl_store pkg = 
      Hashtbl.add 
	rvtbl 
	((CudfAdd.get_property "package" pkg),
	 int_of_string (CudfAdd.get_property "version" pkg)) 
	(CudfAdd.get_property rvf pkg)
    in 
    Cudf.iter_packages rvtbl_store universe;
    let add_unav_packages_from filename = 
      let ic = open_in filename in
      try
	while true do
	  let line = input_line ic in
	  try
	    Scanf.sscanf line "#v2v:%s@:%d=%s"
	      (fun opam_name cudf_version opam_version ->
		let cudf_name = CudfAdd.encode opam_name in
		if not (Hashtbl.mem rvtbl (cudf_name, cudf_version)) then
		  Hashtbl.add rvtbl (cudf_name, cudf_version) opam_version)
	  with Scanf.Scan_failure _ | End_of_file -> ()
	done
      with End_of_file ->
	close_in ic
    in
    let rec add_unav_packages = function 
      | [] -> ()
      | hd::tl -> let (filetype,(_,_,_,_,filename),_) = Input.parse_uri hd in
		  if filetype = `Cudf then
		    add_unav_packages_from filename;
		  add_unav_packages tl
		    

    in
    add_unav_packages fg;
    let from_cudf_real (n,v) =
      try
	let rv = Hashtbl.find rvtbl (n,v) in
	(n,rv)
      with Not_found -> from_cudf (n,v)
    in 
    CudfAdd.pp from_cudf_real
  else 
    CudfAdd.pp from_cudf
  in

  info "Solving..." ;
  let failure = OptParse.Opt.get Options.failure in
  let success = OptParse.Opt.get Options.success in
  let explain = OptParse.Opt.get Options.explain in
  let minimal = OptParse.Opt.get Options.minimal in
  let summary = OptParse.Opt.get Options.summary in
  let fmt =
    if OptParse.Opt.is_set Options.outfile then
      let oc = open_out (OptParse.Opt.get Options.outfile) in
      Format.formatter_of_out_channel oc
    else
      Format.std_formatter
  in
  let results = Diagnostic.default_result universe_size in

  if failure || success then Format.fprintf fmt "@[<v 1>report:@,";
  let callback d =
    if summary then Diagnostic.collect results d ;
    let pp =
      if input_type = `Cudf then 
        fun pkg -> pp ~decode:(fun x -> x) pkg 
      else fun pkg -> pp pkg
    in
    Diagnostic.fprintf ~pp ~failure ~success ~explain ~minimal fmt d
  in
  Util.Timer.start timer;

  if OptParse.Opt.is_set Options.coinst then begin
    let rl = Depsolver.edos_coinstall_prod universe coinstlist in
    let nbt = List.length (List.filter (fun r -> not (Diagnostic.is_solution r)) rl) in
    let number_checks = List.length rl in 
    ignore(Util.Timer.stop timer ());
    List.iter callback rl;
    if failure || success then Format.fprintf fmt "@]@.";
    Format.fprintf fmt "total-packages: %d@." universe_size;
    Format.fprintf fmt "total-tuples: %d@." number_checks;
    Format.fprintf fmt "broken-tuples: %d@." nbt;
    Boilerplate.exit(nbt)
  end else begin 
    let global_constraints = not(OptParse.Opt.get Options.deb_ignore_essential) in
    let nbp =
      if OptParse.Opt.is_set Options.checkonly then 
        Depsolver.listcheck ~global_constraints ~callback universe checklist
      else
        if bg_pkglist = [] then
          Depsolver.univcheck ~global_constraints ~callback universe 
        else
          Depsolver.listcheck ~global_constraints ~callback universe fg_pkglist
    in
    ignore(Util.Timer.stop timer ());
    
    if failure || success then Format.fprintf fmt "@]@.";
    
    let fn = List.length fg_pkglist in
    let bn = List.length bg_pkglist in
    
    let nb,nf = 
      let cl = List.length checklist in
      if cl != 0 then ((fn + bn) - cl,cl) else (bn,fn)
    in
    
    if nb > 0 then begin
      Format.fprintf fmt "background-packages: %d@." nb;
      Format.fprintf fmt "foreground-packages: %d@." nf
    end;

    Format.fprintf fmt "total-packages: %d@." universe_size;
    (*
    Format.fprintf fmt "broken-percent: %0.2f%%@." 
     ( (float_of_int nbp) /.  (float_of_int universe_size) *. 100. ) ;
    *)
    Format.fprintf fmt "broken-packages: %d@." nbp;
    if summary then 
      Format.fprintf fmt "@[%a@]@." (Diagnostic.pp_summary ~pp ()) results;
    Boilerplate.exit(nbp)
  end
;;

Boilerplate.if_application
~alternatives:[
  "debcheck";"dose-debcheck"; "dose-distcheck";
  "eclipsecheck";"dose-eclipsecheck";
  "rpmcheck";"dose-rpmcheck"]
__FILE__ main ;;

=======
(******************************************************************************)
(*  This file is part of the Dose library http://www.irill.org/software/dose  *)
(*                                                                            *)
(*  Copyright (C) 2009-2012 Pietro Abate <pietro.abate@pps.jussieu.fr>        *)
(*                                                                            *)
(*  This library is free software: you can redistribute it and/or modify      *)
(*  it under the terms of the GNU Lesser General Public License as            *)
(*  published by the Free Software Foundation, either version 3 of the        *)
(*  License, or (at your option) any later version.  A special linking        *)
(*  exception to the GNU Lesser General Public License applies to this        *)
(*  library, see the COPYING file for more information.                       *)
(*                                                                            *)
(*  Work developed with the support of the Mancoosi Project                   *)
(*  http://www.mancoosi.org                                                   *)
(*                                                                            *)
(******************************************************************************)

open ExtLib
open Common
open Algo

module Options = struct
  open OptParse
  open OptParser
  let description = "Compute the list broken packages in a repository"
  let options = OptParser.make ~description
  include Boilerplate.MakeOptions(struct let options = options end)

  include Boilerplate.DistcheckOptions
  Boilerplate.DistcheckOptions.add_options options ;;

  include Boilerplate.InputOptions
  Boilerplate.InputOptions.add_options options ;;

  include Boilerplate.DistribOptions;;
  let default = List.remove Boilerplate.DistribOptions.default_options "deb-host-arch" in
  Boilerplate.DistribOptions.add_options ~default options ;;

  let coinst = Boilerplate.vpkglist_option ();;
  add options ~long_name:"coinst" ~help:"Check if these packages are coinstallable" coinst;;

  let realversionfield = StdOpt.str_option ~default:"version" ();;
  add options ~long_name:"real-version-field" ~help:"Specify field where the original version of a package is stored in the CUDF file" realversionfield;;

end

include Util.Logging(struct let label = __FILE__ end) ;;

let timer = Util.Timer.create "Solver" 

(* implicit prefix of resources derived from name of executable *)
(* (input_format * add_format ?) *)
let guess_format t l =
  match Filename.basename(Sys.argv.(0)) with
  |"debcheck"|"dose-debcheck" -> (`Deb, true)
  |"eclipsecheck"|"dose-eclipsecheck" -> (`Eclipse, true)
  |"rpmcheck"|"dose-rpmcheck" -> (`Synthesis,true)
  |_ when OptParse.Opt.is_set t -> 
      (Url.scheme_of_string (OptParse.Opt.get t),true)
  |_ -> (Input.guess_format [l], false)
;;

let main () =
  let posargs = OptParse.OptParser.parse_argv Options.options in
  let inputlist = posargs@(OptParse.Opt.get Options.foreground) in
  let (input_type,implicit) = guess_format Options.inputtype inputlist in

  Boilerplate.enable_debug (OptParse.Opt.get Options.verbose);
  Boilerplate.enable_timers (OptParse.Opt.get Options.timers) ["Solver"];
  Boilerplate.enable_bars (OptParse.Opt.get Options.progress)
    ["Depsolver_int.univcheck";"Depsolver_int.init_solver"] ;
  Boilerplate.all_quiet (OptParse.Opt.get Options.quiet);

  let options = Options.set_options input_type in
  let (fg,bg) = Options.parse_cmdline (input_type,implicit) posargs in

  let (preamble,pkgll,_,from_cudf,to_cudf) = Boilerplate.load_list ~options [fg;bg] in
  let (fg_pkglist, bg_pkglist) = match pkgll with [fg;bg] -> (fg,bg) | _ -> assert false in
  let fg_pkglist = 
    if OptParse.Opt.get Options.latest then CudfAdd.latest fg_pkglist
    else fg_pkglist
  in
  let universe = 
    let s = CudfAdd.to_set (fg_pkglist @ bg_pkglist) in
    Cudf.load_universe (CudfAdd.Cudf_set.elements s) 
  in
  let universe_size = Cudf.universe_size universe in

  if OptParse.Opt.is_set Options.checkonly && 
    OptParse.Opt.is_set Options.coinst then
      fatal "--checkonly and --coinst cannot be specified together";

  let checklist = 
    if OptParse.Opt.is_set Options.checkonly then begin
      info "--checkonly specified, consider all packages as background packages";
      List.flatten (
        List.map (fun ((n,a),c) ->
          let (name,filter) = Debian.Debutil.debvpkg to_cudf ((n,a),c) in
          Cudf.lookup_packages ~filter universe name
        ) (OptParse.Opt.get Options.checkonly)
      )
    end else []
  in

  let coinstlist = 
    if OptParse.Opt.is_set Options.coinst then begin
      info "--coinst specified, consider all packages as background packages";
      List.map (fun ((n,a),c) ->
        let (name,filter) = Debian.Debutil.debvpkg to_cudf ((n,a),c) in
        Cudf.lookup_packages ~filter universe name
      ) (OptParse.Opt.get Options.coinst)
    end else []
  in
  let pp = CudfAdd.pp from_cudf in

  info "Solving..." ;
  let failure = OptParse.Opt.get Options.failure in
  let success = OptParse.Opt.get Options.success in
  let explain = OptParse.Opt.get Options.explain in
  let minimal = OptParse.Opt.get Options.minimal in
  let summary = OptParse.Opt.get Options.summary in
  let fmt =
    if OptParse.Opt.is_set Options.outfile then
      let oc = open_out (OptParse.Opt.get Options.outfile) in
      Format.formatter_of_out_channel oc
    else
      Format.std_formatter
  in
  let results = Diagnostic.default_result universe_size in

  if failure || success then Format.fprintf fmt "@[<v 1>report:@,";
  let callback d =
    if summary then Diagnostic.collect results d ;
    let pp =
      if input_type = `Cudf then 
        fun pkg -> pp ~decode:(fun x -> x) pkg 
      else fun pkg -> pp pkg
    in
    Diagnostic.fprintf ~pp ~failure ~success ~explain ~minimal fmt d
  in
  Util.Timer.start timer;

  if OptParse.Opt.is_set Options.coinst then begin
    let rl = Depsolver.edos_coinstall_prod universe coinstlist in
    let nbt = List.length (List.filter (fun r -> not (Diagnostic.is_solution r)) rl) in
    let number_checks = List.length rl in 
    ignore(Util.Timer.stop timer ());
    List.iter callback rl;
    if failure || success then Format.fprintf fmt "@]@.";
    Format.fprintf fmt "total-packages: %d@." universe_size;
    Format.fprintf fmt "total-tuples: %d@." number_checks;
    Format.fprintf fmt "broken-tuples: %d@." nbt;
    Boilerplate.exit(nbt)
  end else begin 
    let global_constraints = not(OptParse.Opt.get Options.deb_ignore_essential) in
    let nbp =
      if OptParse.Opt.is_set Options.checkonly then 
        Depsolver.listcheck ~global_constraints ~callback universe checklist
      else
        if bg_pkglist = [] then
          Depsolver.univcheck ~global_constraints ~callback universe 
        else
          Depsolver.listcheck ~global_constraints ~callback universe fg_pkglist
    in
    ignore(Util.Timer.stop timer ());
    
    if failure || success then Format.fprintf fmt "@]@.";
    
    let fn = List.length fg_pkglist in
    let bn = List.length bg_pkglist in
    
    let nb,nf = 
      let cl = List.length checklist in
      if cl != 0 then ((fn + bn) - cl,cl) else (bn,fn)
    in
    
    if nb > 0 then begin
      Format.fprintf fmt "background-packages: %d@." nb;
      Format.fprintf fmt "foreground-packages: %d@." nf
    end;

    Format.fprintf fmt "total-packages: %d@." universe_size;
    (*
    Format.fprintf fmt "broken-percent: %0.2f%%@." 
     ( (float_of_int nbp) /.  (float_of_int universe_size) *. 100. ) ;
    *)
    Format.fprintf fmt "broken-packages: %d@." nbp;
    if summary then 
      Format.fprintf fmt "@[%a@]@." (Diagnostic.pp_summary ~pp ()) results;
    Boilerplate.exit(nbp)
  end
;;

Boilerplate.if_application
~alternatives:[
  "debcheck";"dose-debcheck"; "dose-distcheck";
  "eclipsecheck";"dose-eclipsecheck";
  "rpmcheck";"dose-rpmcheck"]
__FILE__ main ;;
>>>>>>> 1448ae59
<|MERGE_RESOLUTION|>--- conflicted
+++ resolved
@@ -1,4 +1,3 @@
-<<<<<<< HEAD
 (******************************************************************************)
 (*  This file is part of the Dose library http://www.irill.org/software/dose  *)
 (*                                                                            *)
@@ -112,6 +111,7 @@
       ) (OptParse.Opt.get Options.coinst)
     end else []
   in
+
   let pp =
   if OptParse.Opt.is_set Options.realversionfield then
     let rvtbl = Hashtbl.create (universe_size * 4) in
@@ -146,8 +146,6 @@
 		  if filetype = `Cudf then
 		    add_unav_packages_from filename;
 		  add_unav_packages tl
-		    
-
     in
     add_unav_packages fg;
     let from_cudf_real (n,v) =
@@ -245,205 +243,3 @@
   "eclipsecheck";"dose-eclipsecheck";
   "rpmcheck";"dose-rpmcheck"]
 __FILE__ main ;;
-
-=======
-(******************************************************************************)
-(*  This file is part of the Dose library http://www.irill.org/software/dose  *)
-(*                                                                            *)
-(*  Copyright (C) 2009-2012 Pietro Abate <pietro.abate@pps.jussieu.fr>        *)
-(*                                                                            *)
-(*  This library is free software: you can redistribute it and/or modify      *)
-(*  it under the terms of the GNU Lesser General Public License as            *)
-(*  published by the Free Software Foundation, either version 3 of the        *)
-(*  License, or (at your option) any later version.  A special linking        *)
-(*  exception to the GNU Lesser General Public License applies to this        *)
-(*  library, see the COPYING file for more information.                       *)
-(*                                                                            *)
-(*  Work developed with the support of the Mancoosi Project                   *)
-(*  http://www.mancoosi.org                                                   *)
-(*                                                                            *)
-(******************************************************************************)
-
-open ExtLib
-open Common
-open Algo
-
-module Options = struct
-  open OptParse
-  open OptParser
-  let description = "Compute the list broken packages in a repository"
-  let options = OptParser.make ~description
-  include Boilerplate.MakeOptions(struct let options = options end)
-
-  include Boilerplate.DistcheckOptions
-  Boilerplate.DistcheckOptions.add_options options ;;
-
-  include Boilerplate.InputOptions
-  Boilerplate.InputOptions.add_options options ;;
-
-  include Boilerplate.DistribOptions;;
-  let default = List.remove Boilerplate.DistribOptions.default_options "deb-host-arch" in
-  Boilerplate.DistribOptions.add_options ~default options ;;
-
-  let coinst = Boilerplate.vpkglist_option ();;
-  add options ~long_name:"coinst" ~help:"Check if these packages are coinstallable" coinst;;
-
-  let realversionfield = StdOpt.str_option ~default:"version" ();;
-  add options ~long_name:"real-version-field" ~help:"Specify field where the original version of a package is stored in the CUDF file" realversionfield;;
-
-end
-
-include Util.Logging(struct let label = __FILE__ end) ;;
-
-let timer = Util.Timer.create "Solver" 
-
-(* implicit prefix of resources derived from name of executable *)
-(* (input_format * add_format ?) *)
-let guess_format t l =
-  match Filename.basename(Sys.argv.(0)) with
-  |"debcheck"|"dose-debcheck" -> (`Deb, true)
-  |"eclipsecheck"|"dose-eclipsecheck" -> (`Eclipse, true)
-  |"rpmcheck"|"dose-rpmcheck" -> (`Synthesis,true)
-  |_ when OptParse.Opt.is_set t -> 
-      (Url.scheme_of_string (OptParse.Opt.get t),true)
-  |_ -> (Input.guess_format [l], false)
-;;
-
-let main () =
-  let posargs = OptParse.OptParser.parse_argv Options.options in
-  let inputlist = posargs@(OptParse.Opt.get Options.foreground) in
-  let (input_type,implicit) = guess_format Options.inputtype inputlist in
-
-  Boilerplate.enable_debug (OptParse.Opt.get Options.verbose);
-  Boilerplate.enable_timers (OptParse.Opt.get Options.timers) ["Solver"];
-  Boilerplate.enable_bars (OptParse.Opt.get Options.progress)
-    ["Depsolver_int.univcheck";"Depsolver_int.init_solver"] ;
-  Boilerplate.all_quiet (OptParse.Opt.get Options.quiet);
-
-  let options = Options.set_options input_type in
-  let (fg,bg) = Options.parse_cmdline (input_type,implicit) posargs in
-
-  let (preamble,pkgll,_,from_cudf,to_cudf) = Boilerplate.load_list ~options [fg;bg] in
-  let (fg_pkglist, bg_pkglist) = match pkgll with [fg;bg] -> (fg,bg) | _ -> assert false in
-  let fg_pkglist = 
-    if OptParse.Opt.get Options.latest then CudfAdd.latest fg_pkglist
-    else fg_pkglist
-  in
-  let universe = 
-    let s = CudfAdd.to_set (fg_pkglist @ bg_pkglist) in
-    Cudf.load_universe (CudfAdd.Cudf_set.elements s) 
-  in
-  let universe_size = Cudf.universe_size universe in
-
-  if OptParse.Opt.is_set Options.checkonly && 
-    OptParse.Opt.is_set Options.coinst then
-      fatal "--checkonly and --coinst cannot be specified together";
-
-  let checklist = 
-    if OptParse.Opt.is_set Options.checkonly then begin
-      info "--checkonly specified, consider all packages as background packages";
-      List.flatten (
-        List.map (fun ((n,a),c) ->
-          let (name,filter) = Debian.Debutil.debvpkg to_cudf ((n,a),c) in
-          Cudf.lookup_packages ~filter universe name
-        ) (OptParse.Opt.get Options.checkonly)
-      )
-    end else []
-  in
-
-  let coinstlist = 
-    if OptParse.Opt.is_set Options.coinst then begin
-      info "--coinst specified, consider all packages as background packages";
-      List.map (fun ((n,a),c) ->
-        let (name,filter) = Debian.Debutil.debvpkg to_cudf ((n,a),c) in
-        Cudf.lookup_packages ~filter universe name
-      ) (OptParse.Opt.get Options.coinst)
-    end else []
-  in
-  let pp = CudfAdd.pp from_cudf in
-
-  info "Solving..." ;
-  let failure = OptParse.Opt.get Options.failure in
-  let success = OptParse.Opt.get Options.success in
-  let explain = OptParse.Opt.get Options.explain in
-  let minimal = OptParse.Opt.get Options.minimal in
-  let summary = OptParse.Opt.get Options.summary in
-  let fmt =
-    if OptParse.Opt.is_set Options.outfile then
-      let oc = open_out (OptParse.Opt.get Options.outfile) in
-      Format.formatter_of_out_channel oc
-    else
-      Format.std_formatter
-  in
-  let results = Diagnostic.default_result universe_size in
-
-  if failure || success then Format.fprintf fmt "@[<v 1>report:@,";
-  let callback d =
-    if summary then Diagnostic.collect results d ;
-    let pp =
-      if input_type = `Cudf then 
-        fun pkg -> pp ~decode:(fun x -> x) pkg 
-      else fun pkg -> pp pkg
-    in
-    Diagnostic.fprintf ~pp ~failure ~success ~explain ~minimal fmt d
-  in
-  Util.Timer.start timer;
-
-  if OptParse.Opt.is_set Options.coinst then begin
-    let rl = Depsolver.edos_coinstall_prod universe coinstlist in
-    let nbt = List.length (List.filter (fun r -> not (Diagnostic.is_solution r)) rl) in
-    let number_checks = List.length rl in 
-    ignore(Util.Timer.stop timer ());
-    List.iter callback rl;
-    if failure || success then Format.fprintf fmt "@]@.";
-    Format.fprintf fmt "total-packages: %d@." universe_size;
-    Format.fprintf fmt "total-tuples: %d@." number_checks;
-    Format.fprintf fmt "broken-tuples: %d@." nbt;
-    Boilerplate.exit(nbt)
-  end else begin 
-    let global_constraints = not(OptParse.Opt.get Options.deb_ignore_essential) in
-    let nbp =
-      if OptParse.Opt.is_set Options.checkonly then 
-        Depsolver.listcheck ~global_constraints ~callback universe checklist
-      else
-        if bg_pkglist = [] then
-          Depsolver.univcheck ~global_constraints ~callback universe 
-        else
-          Depsolver.listcheck ~global_constraints ~callback universe fg_pkglist
-    in
-    ignore(Util.Timer.stop timer ());
-    
-    if failure || success then Format.fprintf fmt "@]@.";
-    
-    let fn = List.length fg_pkglist in
-    let bn = List.length bg_pkglist in
-    
-    let nb,nf = 
-      let cl = List.length checklist in
-      if cl != 0 then ((fn + bn) - cl,cl) else (bn,fn)
-    in
-    
-    if nb > 0 then begin
-      Format.fprintf fmt "background-packages: %d@." nb;
-      Format.fprintf fmt "foreground-packages: %d@." nf
-    end;
-
-    Format.fprintf fmt "total-packages: %d@." universe_size;
-    (*
-    Format.fprintf fmt "broken-percent: %0.2f%%@." 
-     ( (float_of_int nbp) /.  (float_of_int universe_size) *. 100. ) ;
-    *)
-    Format.fprintf fmt "broken-packages: %d@." nbp;
-    if summary then 
-      Format.fprintf fmt "@[%a@]@." (Diagnostic.pp_summary ~pp ()) results;
-    Boilerplate.exit(nbp)
-  end
-;;
-
-Boilerplate.if_application
-~alternatives:[
-  "debcheck";"dose-debcheck"; "dose-distcheck";
-  "eclipsecheck";"dose-eclipsecheck";
-  "rpmcheck";"dose-rpmcheck"]
-__FILE__ main ;;
->>>>>>> 1448ae59
