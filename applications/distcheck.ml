--- conflicted
+++ resolved
@@ -33,11 +33,8 @@
   let summary = StdOpt.store_true ()
   let latest = StdOpt.store_true ()
   let checkonly = Boilerplate.vpkglist_option ()
-<<<<<<< HEAD
   let coinst = Boilerplate.vpkglist_option ()
-=======
-
->>>>>>> 544651b2
+
   let outfile = StdOpt.str_option ()
   let background = Boilerplate.incr_str_list ()
   let foreground = Boilerplate.incr_str_list ()
@@ -60,11 +57,8 @@
 
   add options ~long_name:"latest" ~help:"Check only the latest version of each package" latest;
 
-<<<<<<< HEAD
   add options ~long_name:"coinst" ~help:"Check if these packages are coinstallable" coinst;
 
-=======
->>>>>>> 544651b2
   add options ~long_name:"fg" 
   ~help:"Additional Packages lists that are checked and used for resolving dependencies (can be repeated)" foreground;
 
