(******************************************************************************)
(*  This file is part of the Dose library http://www.irill.org/software/dose  *)
(*                                                                            *)
(*  Copyright (C) 2009-2012 Pietro Abate <pietro.abate@pps.jussieu.fr>        *)
(*                                                                            *)
(*  This library is free software: you can redistribute it and/or modify      *)
(*  it under the terms of the GNU Lesser General Public License as            *)
(*  published by the Free Software Foundation, either version 3 of the        *)
(*  License, or (at your option) any later version.  A special linking        *)
(*  exception to the GNU Lesser General Public License applies to this        *)
(*  library, see the COPYING file for more information.                       *)
(*                                                                            *)
(*  Work developed with the support of the Mancoosi Project                   *)
(*  http://www.mancoosi.org                                                   *)
(*                                                                            *)
(******************************************************************************)

open ExtLib
open Debian
open Common
open Algo

module Options = struct
  open OptParse
  let description = "Report the broken packages in a Packages list"
  let options = OptParser.make ~description
  include Boilerplate.MakeOptions(struct let options = options end)

  let inputtype = StdOpt.str_option ()
  let successes = StdOpt.store_true ()
  let failures = StdOpt.store_true ()
  let explain = StdOpt.store_true ()
  let summary = StdOpt.store_true ()
  let latest = StdOpt.store_true ()
  let checkonly = Boilerplate.vpkglist_option ()

  let outfile = StdOpt.str_option ()
  let background = Boilerplate.incr_str_list ()
  let foreground = Boilerplate.incr_str_list ()

  let deb_foreign_arch = Boilerplate.str_list_option ()
  let deb_native_arch = StdOpt.str_option ()
  let deb_host_arch = StdOpt.str_option ()
  let deb_build_arch = StdOpt.str_option ()

  open OptParser

  add options ~short_name:'t' ~help:"input type format" inputtype;

  add options ~short_name:'e' ~long_name:"explain" ~help:"Explain the results" explain;
  add options ~short_name:'f' ~long_name:"failures" ~help:"Only show failures" failures;
  add options ~short_name:'s' ~long_name:"successes" ~help:"Only show successes" successes;

  add options ~long_name:"checkonly" ~help:"Check only these package" checkonly;
  add options ~long_name:"summary" ~help:"Print a detailed summary" summary;

  add options ~long_name:"latest" ~help:"Check only the latest version of each package" latest;

  add options ~long_name:"fg" 
  ~help:"Additional Packages lists that are checked and used for resolving dependencies (can be repeated)" foreground;

  add options ~long_name:"bg" 
  ~help:"Additional Packages lists that are NOT checked but used for resolving dependencies (can be repeated)" background;

  add options ~short_name:'o' ~long_name:"outfile" ~help:"output file" outfile;

  let deb_group = add_group options "Debian Specific Options" in
  add options ~group:deb_group ~long_name:"deb-native-arch" ~help:"Native architecture" deb_native_arch;
  (*
  add options ~group:deb_group ~long_name:"deb-host-arch" ~help:"Host architecture" deb_host_arch;
  add options ~group:deb_group ~long_name:"deb-build-arch" ~help:"Build architecture" deb_build_arch;
  *)
  add options ~group:deb_group ~long_name:"deb-foreign-archs" ~help:"Foreign architectures" deb_foreign_arch;

(*  let rpm_group = add_group options "Rpm Specific Options" in
    let eclipse_group = add_group options "Eclipse Specific Options" in
*)
end

let debug fmt = Util.make_debug __FILE__ fmt
let info fmt = Util.make_info __FILE__ fmt
let warning fmt = Util.make_warning __FILE__ fmt
let fatal fmt = Util.make_fatal __FILE__ fmt

let timer = Util.Timer.create "Solver" 

(* implicit prefix of resources derived from name of executable *)
(* (input_format * add_format ?) *)
let guess_format t l =
  match Filename.basename(Sys.argv.(0)) with
  |"debcheck"|"dose-debcheck" -> (Url.Deb, true)
  |"eclipsecheck"|"dose-eclipsecheck" -> (Url.Eclipse, true)
  |"rpmcheck"|"dose-rpmcheck" -> (Url.Synthesis,true)
  |_ when OptParse.Opt.is_set t -> 
      (Url.scheme_of_string (OptParse.Opt.get t),true)
  |_ -> (Input.guess_format [l], false)
;;

let set_options = function
  |Url.Deb ->
    let host = 
      if OptParse.Opt.is_set Options.deb_host_arch then
        OptParse.Opt.get Options.deb_host_arch
      else ""
    in
    let build =  
      if OptParse.Opt.is_set Options.deb_build_arch then
        OptParse.Opt.get Options.deb_build_arch
      else ""
    in
    let native =  
      if OptParse.Opt.is_set Options.deb_native_arch then
        OptParse.Opt.get Options.deb_native_arch
      else ""
    in

    let archs = 
      let l = OptParse.Opt.get Options.deb_foreign_arch in
      let l = if host <> "" then host::l else l in
      let l = if build <> "" then build::l else l in
      let l = if native <> "" then native::l else l in
      l
    in

    Some (
      Boilerplate.Deb {
        Debian.Debcudf.default_options with 
        Debian.Debcudf.foreign = archs;
        host = host;
        build = build;
        native = native
      }
    )
  |Url.Synthesis -> None
  |Url.Hdlist -> None
  |Url.Eclipse -> Some (Boilerplate.Eclipse Debian.Debcudf.default_options)
  |Url.Cudf -> None
;;

let add_format t = List.map (fun s -> (Url.scheme_to_string t)^"://"^s)

let main () =
<<<<<<< HEAD
  let resource_prefix =
    (* implicit prefix of resources derived from name of executable *)
    match Filename.basename(Sys.argv.(0)) with
      |"debcheck"|"dose-debcheck" -> "deb://"
      |"eclipsecheck"|"dose-eclipsecheck" -> "eclipse://"
      |"rpmcheck"|"dose-rpmcheck" -> "synth://"
      |"cudfcheck"|"dose-cudfcheck" -> "cudf://"
      |_ -> ""
  in
  let add_resource_prefix = List.map (function s -> resource_prefix^s) in
=======
>>>>>>> 6da004a8
  let posargs = OptParse.OptParser.parse_argv Options.options in
  let inputlist = posargs@(OptParse.Opt.get Options.foreground) in
  let (input_format,implicit_format) = guess_format Options.inputtype inputlist in

  Boilerplate.enable_debug (OptParse.Opt.get Options.verbose);
  Boilerplate.enable_timers (OptParse.Opt.get Options.timers) ["Solver"];
  Boilerplate.enable_bars (OptParse.Opt.get Options.progress)
    ["Depsolver_int.univcheck";"Depsolver_int.init_solver"] ;
<<<<<<< HEAD
  let default_arch = OptParse.Opt.opt Options.architecture in 
  let fg = 
    if posargs = [] && resource_prefix <> "" then 
      add_resource_prefix ("-"::(OptParse.Opt.get Options.foreground))
    else
      add_resource_prefix (posargs@(OptParse.Opt.get Options.foreground))
=======

  let options = set_options input_format in

  let fg = OptParse.Opt.get Options.foreground in
  let bg = OptParse.Opt.get Options.background in
  let fg =
    let pos =
      if List.length (posargs@fg@bg) = 0 && implicit_format then 
        ["-"] 
      else 
        posargs
    in
    if implicit_format then add_format input_format (pos@fg) else (pos@fg)
>>>>>>> 6da004a8
  in
  let bg = if implicit_format then add_format input_format bg else bg in

  let (preamble,pkgll,from_cudf,to_cudf) = Boilerplate.load_list ~options [fg;bg] in
  let (fg_pkglist, bg_pkglist) = match pkgll with [fg;bg] -> (fg,bg) | _ -> assert false in
  let fg_pkglist = 
    if OptParse.Opt.get Options.latest then
      let h = Hashtbl.create (List.length fg_pkglist) in
      List.iter (fun p ->
        try
          let q = Hashtbl.find h p.Cudf.package in
          if (CudfAdd.compare p q) > 0 then
            Hashtbl.replace h p.Cudf.package p
          else ()
        with Not_found -> Hashtbl.add h p.Cudf.package p
      ) fg_pkglist;
      Hashtbl.fold (fun _ v acc -> v::acc) h []
    else
      fg_pkglist
  in
  let universe = 
    let s = CudfAdd.to_set (fg_pkglist @ bg_pkglist) in
    Cudf.load_universe (CudfAdd.Cudf_set.elements s) 
  in
  let universe_size = Cudf.universe_size universe in
  let checklist = 
    if OptParse.Opt.is_set Options.checkonly then begin
      info "--checkonly specified, consider all packages as background packages";
      List.flatten (
        List.map (function 
          |(p,None) -> Cudf.lookup_packages universe p
          |(p,Some(c,v)) ->
              let filter = Some(c,snd(to_cudf (p,v))) in
              Cudf.lookup_packages ~filter universe p
        ) (OptParse.Opt.get Options.checkonly)
      )
    end else []
  in
  let pp pkg =
    let (p,v) = from_cudf (pkg.Cudf.package,pkg.Cudf.version) in 
    let l = 
      List.filter_map (fun k ->
        try Some(k,Cudf.lookup_package_property pkg k)
        with Not_found -> None
      ) ["architecture";"source";"sourcenumber"]
    in (p,v,l)
  in
  info "Solving..." ;
  let failure = OptParse.Opt.get Options.failures in
  let success = OptParse.Opt.get Options.successes in
  let explain = OptParse.Opt.get Options.explain in
  let summary = OptParse.Opt.get Options.summary in
  let fmt =
    if OptParse.Opt.is_set Options.outfile then
      let oc = open_out (OptParse.Opt.get Options.outfile) in
      Format.formatter_of_out_channel oc
    else
      Format.std_formatter
  in
  let results = Diagnostic.default_result universe_size in

  (*
  if archs <> [] then
    Format.fprintf fmt "architectures: %s@." (ExtString.String.join "," archs);
    *)

  if failure || success then Format.fprintf fmt "@[<v 1>report:@,";
  let callback d =
    if summary then Diagnostic.collect results d ;
    Diagnostic.fprintf ~pp ~failure ~success ~explain fmt d
  in
  Util.Timer.start timer;
  let i =
    if OptParse.Opt.is_set Options.checkonly then 
      Depsolver.listcheck ~callback universe checklist
    else begin
      if bg_pkglist = [] then
        Depsolver.univcheck ~callback universe 
      else
        Depsolver.listcheck ~callback universe fg_pkglist
    end
  in
  ignore(Util.Timer.stop timer ());

  if failure || success then Format.fprintf fmt "@]@.";
 
  let n1 = List.length checklist in
  let n2 = List.length fg_pkglist in
  let n3 = List.length bg_pkglist in
  let nb = if n1 != 0 then (n2 + n3) - n1 else n3 in
  let nf = if n1 != 0 then n1 else n2 in
  Format.fprintf fmt "background-packages: %d@." nb;
  Format.fprintf fmt "foreground-packages: %d@." nf;
  Format.fprintf fmt "total-packages: %d@." universe_size;
  Format.fprintf fmt "broken-packages: %d@." i;
 
  if summary then 
    Format.fprintf fmt "@[%a@]@." (Diagnostic.pp_summary ~pp ()) results;
;;

main () ;;<|MERGE_RESOLUTION|>--- conflicted
+++ resolved
@@ -140,19 +140,6 @@
 let add_format t = List.map (fun s -> (Url.scheme_to_string t)^"://"^s)
 
 let main () =
-<<<<<<< HEAD
-  let resource_prefix =
-    (* implicit prefix of resources derived from name of executable *)
-    match Filename.basename(Sys.argv.(0)) with
-      |"debcheck"|"dose-debcheck" -> "deb://"
-      |"eclipsecheck"|"dose-eclipsecheck" -> "eclipse://"
-      |"rpmcheck"|"dose-rpmcheck" -> "synth://"
-      |"cudfcheck"|"dose-cudfcheck" -> "cudf://"
-      |_ -> ""
-  in
-  let add_resource_prefix = List.map (function s -> resource_prefix^s) in
-=======
->>>>>>> 6da004a8
   let posargs = OptParse.OptParser.parse_argv Options.options in
   let inputlist = posargs@(OptParse.Opt.get Options.foreground) in
   let (input_format,implicit_format) = guess_format Options.inputtype inputlist in
@@ -161,14 +148,6 @@
   Boilerplate.enable_timers (OptParse.Opt.get Options.timers) ["Solver"];
   Boilerplate.enable_bars (OptParse.Opt.get Options.progress)
     ["Depsolver_int.univcheck";"Depsolver_int.init_solver"] ;
-<<<<<<< HEAD
-  let default_arch = OptParse.Opt.opt Options.architecture in 
-  let fg = 
-    if posargs = [] && resource_prefix <> "" then 
-      add_resource_prefix ("-"::(OptParse.Opt.get Options.foreground))
-    else
-      add_resource_prefix (posargs@(OptParse.Opt.get Options.foreground))
-=======
 
   let options = set_options input_format in
 
@@ -182,7 +161,6 @@
         posargs
     in
     if implicit_format then add_format input_format (pos@fg) else (pos@fg)
->>>>>>> 6da004a8
   in
   let bg = if implicit_format then add_format input_format bg else bg in
 
