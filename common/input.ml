--- conflicted
+++ resolved
@@ -11,12 +11,8 @@
 (**************************************************************************************)
 
 open ExtLib
-<<<<<<< HEAD
-let fatal fmt = Util.make_fatal __FILE__ fmt
-=======
 
 include Util.Logging(struct let label = __FILE__ end) ;;
->>>>>>> fbe65841
 
 IFDEF HASZIP THEN
 let gzip_open_file file =
