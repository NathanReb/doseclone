(**************************************************************************)
(*  This file is part of a library developed with the support of the      *)
(*  Mancoosi Project. http://www.mancoosi.org                             *)
(*                                                                        *)
(*  Main author(s):  Pietro Abate                                         *)
(*                                                                        *)
(*  This library is free software: you can redistribute it and/or modify  *)
(*  it under the terms of the GNU Lesser General Public License as        *)
(*  published by the Free Software Foundation, either version 3 of the    *)
(*  License, or (at your option) any later version.  A special linking    *)
(*  exception to the GNU Lesser General Public License applies to this    *)
(*  library, see the COPYING file for more information.                   *)
(**************************************************************************)

open ExtLib
include Util.Logging(struct let label = __FILE__ end) ;;

let check_fail file =
  let ic = open_in file in
  try begin
    let l = input_line ic in
    try (close_in ic ; l = "FAIL")
    with Scanf.Scan_failure _ -> (close_in ic ; false)
  end with End_of_file -> (close_in ic ; false)
;;

(** see mktemp(1) for the syntax of [tmp_pattern] *)
let mktmpdir tmp_pattern =
  let ic =
    Unix.open_process_in (Printf.sprintf "(mktemp --tmpdir -d %s || mktemp -d -t %s) 2>/dev/null" tmp_pattern tmp_pattern) in
  let path = input_line ic in
  ignore (Unix.close_process_in ic);
  path

(* XXX this function scares me... what if I manage to create a path = "/" *)
let rmtmpdir path =
  if String.exists path "apt-cudf" then (* safe guard, sort of *)
    ignore (Unix.system (Printf.sprintf "rm -rf %s" path))
;;

let check_exit_status cmd = function
  |Unix.WEXITED 0   -> ()
  |Unix.WEXITED i   -> fatal "command '%s' failed with code %d" cmd i
  |Unix.WSIGNALED i -> fatal "command '%s' killed by signal %d" cmd i
  |Unix.WSTOPPED i  -> fatal "command '%s' stopped by signal %d" cmd i
;;

let rec input_all_lines acc chan =
  try input_all_lines ((input_line chan)::acc) chan
  with End_of_file -> acc
;;

(** Solver "exec:" line. Contains three named wildcards to be interpolated:
   "$in", "$out", and "$pref"; corresponding to, respectively, input CUDF
   document, output CUDF universe, user preferences. *)

<<<<<<< HEAD
let sh_quote s = Printf.sprintf "\"%s\"" s;; (* quote string for the shell, so all chars go through *)
=======
(* quote string for the shell, after removing all characters disallowed in criteria *)
let sanitize s = Printf.sprintf "\"%s\"" (Pcre.substitute ~rex:(Pcre.regexp "[^+()a-z,\"-]") ~subst:(fun _ -> "") s);;
>>>>>>> 4f3a7808

let interpolate_solver_pat exec cudf_in cudf_out pref =
  let _, exec = String.replace ~str:exec ~sub:"$in"   ~by:cudf_in  in
  let _, exec = String.replace ~str:exec ~sub:"$out"  ~by:cudf_out in
<<<<<<< HEAD
  let _, exec = String.replace ~str:exec ~sub:"$pref" ~by:(sh_quote pref) in
=======
  let _, exec = String.replace ~str:exec ~sub:"$pref" ~by:(sanitize pref) in
>>>>>>> 4f3a7808
  exec
;;

exception Error of string
exception Unsat

let fatal fmt =
  Printf.kprintf (fun s ->
    raise (Error s)
  ) fmt
;;

(** [execsolver] execute an external cudf solver.
    exec_pat : execution string
    cudf : a cudf document (preamble, universe, request)
    criteria : optimization criteria
*)
let execsolver exec_pat criteria cudf = 
  let timer3 = Util.Timer.create "cudfio" in
  let timer4 = Util.Timer.create "solver" in
  let (_,universe,_) = cudf in

  let tmpdir = mktmpdir "tmp.apt-cudf.XXXXXXXXXX" in
  at_exit (fun () -> rmtmpdir tmpdir);
  let solver_in = Filename.concat tmpdir "in-cudf" in
  Unix.mkfifo solver_in 0o600;
  let solver_out = Filename.concat tmpdir "out-cudf" in
  let cmd = interpolate_solver_pat exec_pat solver_in solver_out criteria in

  debug "%s" cmd;

  let env = Unix.environment () in
  let (cin,cout,cerr) = Unix.open_process_full cmd env in

  Util.Timer.start timer3;
  let solver_in_fd = Unix.openfile solver_in [Unix.O_WRONLY;Unix.O_SYNC] 0 in
  let oc = Unix.out_channel_of_descr solver_in_fd in
  Cudf_printer.pp_cudf oc cudf;
  close_out oc ;
  Util.Timer.stop timer3 ();

  Util.Timer.start timer4;
  let lines_cin = input_all_lines [] cin in
  let lines = input_all_lines lines_cin cerr in
  let exit_code = Unix.close_process_full (cin,cout,cerr) in
  check_exit_status cmd exit_code;
  debug "\n%s" (String.concat "\n" lines);
  Util.Timer.stop timer4 ();

  if not(Sys.file_exists solver_out) then
    fatal "(CRASH) Solution file not found"
  else if check_fail solver_out then
    raise Unsat
  else 
    try begin
      let cudf_parser = Cudf_parser.from_file solver_out in
      Sys.remove solver_in; Sys.remove solver_out ;
      try Cudf_parser.load_solution cudf_parser universe with
      |Cudf_parser.Parse_error _
      |Cudf.Constraint_violation _ ->
        fatal "(CRASH) Solution file contains an invalid solution"
   end with Cudf.Constraint_violation s ->
     fatal "(CUDF) Malformed solution: %s" s ;
;;<|MERGE_RESOLUTION|>--- conflicted
+++ resolved
@@ -54,21 +54,13 @@
    "$in", "$out", and "$pref"; corresponding to, respectively, input CUDF
    document, output CUDF universe, user preferences. *)
 
-<<<<<<< HEAD
-let sh_quote s = Printf.sprintf "\"%s\"" s;; (* quote string for the shell, so all chars go through *)
-=======
 (* quote string for the shell, after removing all characters disallowed in criteria *)
 let sanitize s = Printf.sprintf "\"%s\"" (Pcre.substitute ~rex:(Pcre.regexp "[^+()a-z,\"-]") ~subst:(fun _ -> "") s);;
->>>>>>> 4f3a7808
 
 let interpolate_solver_pat exec cudf_in cudf_out pref =
   let _, exec = String.replace ~str:exec ~sub:"$in"   ~by:cudf_in  in
   let _, exec = String.replace ~str:exec ~sub:"$out"  ~by:cudf_out in
-<<<<<<< HEAD
-  let _, exec = String.replace ~str:exec ~sub:"$pref" ~by:(sh_quote pref) in
-=======
   let _, exec = String.replace ~str:exec ~sub:"$pref" ~by:(sanitize pref) in
->>>>>>> 4f3a7808
   exec
 ;;
 
